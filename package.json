{
    "name": "@fosrl/pangolin",
    "version": "0.0.0",
    "private": true,
    "type": "module",
    "description": "Tunneled Reverse Proxy Management Server with Identity and Access Control and Dashboard UI",
    "homepage": "https://github.com/fosrl/pangolin",
    "repository": {
        "type": "git",
        "url": "https://github.com/fosrl/pangolin"
    },
    "license": "SEE LICENSE IN LICENSE AND README.md",
    "scripts": {
        "dev": "NODE_ENV=development ENVIRONMENT=dev tsx watch server/index.ts",
        "db:pg:generate": "drizzle-kit generate --config=./drizzle.pg.config.ts",
        "db:sqlite:generate": "drizzle-kit generate --config=./drizzle.sqlite.config.ts",
        "db:pg:push": "npx tsx server/db/pg/migrate.ts",
        "db:sqlite:push": "npx tsx server/db/sqlite/migrate.ts",
        "db:sqlite:studio": "drizzle-kit studio --config=./drizzle.sqlite.config.ts",
        "db:pg:studio": "drizzle-kit studio --config=./drizzle.pg.config.ts",
        "db:clear-migrations": "rm -rf server/migrations",
        "build:sqlite": "mkdir -p dist && next build && node esbuild.mjs -e server/index.ts -o dist/server.mjs && node esbuild.mjs -e server/setup/migrationsSqlite.ts -o dist/migrations.mjs",
        "build:pg": "mkdir -p dist && next build && node esbuild.mjs -e server/index.ts -o dist/server.mjs && node esbuild.mjs -e server/setup/migrationsPg.ts -o dist/migrations.mjs",
        "start:sqlite": "DB_TYPE=sqlite NODE_OPTIONS=--enable-source-maps NODE_ENV=development ENVIRONMENT=prod sh -c 'node dist/migrations.mjs && node dist/server.mjs'",
        "start:pg": "DB_TYPE=pg NODE_OPTIONS=--enable-source-maps NODE_ENV=development ENVIRONMENT=prod sh -c 'node dist/migrations.mjs && node dist/server.mjs'",
        "email": "email dev --dir server/emails/templates --port 3005",
        "build:cli": "node esbuild.mjs -e cli/index.ts -o dist/cli.mjs"
    },
    "dependencies": {
<<<<<<< HEAD
        "@asteasolutions/zod-to-openapi": "^7.3.2",
        "@aws-sdk/client-s3": "3.837.0",
=======
        "@asteasolutions/zod-to-openapi": "^7.3.4",
>>>>>>> d6fdb38c
        "@hookform/resolvers": "3.9.1",
        "@node-rs/argon2": "^2.0.2",
        "@oslojs/crypto": "1.0.1",
        "@oslojs/encoding": "1.1.0",
        "@radix-ui/react-avatar": "1.1.10",
        "@radix-ui/react-checkbox": "1.3.2",
        "@radix-ui/react-collapsible": "1.1.11",
        "@radix-ui/react-dialog": "1.1.14",
        "@radix-ui/react-dropdown-menu": "2.1.15",
        "@radix-ui/react-icons": "1.3.2",
        "@radix-ui/react-label": "2.1.7",
        "@radix-ui/react-popover": "1.1.14",
        "@radix-ui/react-progress": "^1.1.7",
        "@radix-ui/react-radio-group": "1.3.7",
        "@radix-ui/react-scroll-area": "^1.2.9",
        "@radix-ui/react-select": "2.2.5",
        "@radix-ui/react-separator": "1.1.7",
        "@radix-ui/react-slot": "1.2.3",
        "@radix-ui/react-switch": "1.2.5",
        "@radix-ui/react-tabs": "1.1.12",
        "@radix-ui/react-toast": "1.2.14",
<<<<<<< HEAD
        "@radix-ui/react-tooltip": "^1.2.7",
        "@react-email/components": "0.0.41",
=======
        "@react-email/components": "0.3.1",
>>>>>>> d6fdb38c
        "@react-email/render": "^1.1.2",
        "@simplewebauthn/browser": "^13.1.0",
        "@simplewebauthn/server": "^9.0.3",
        "@react-email/tailwind": "1.2.1",
        "@tailwindcss/forms": "^0.5.10",
        "@tanstack/react-table": "8.21.3",
        "arctic": "^3.7.0",
        "axios": "1.10.0",
        "better-sqlite3": "11.7.0",
        "canvas-confetti": "1.9.3",
        "class-variance-authority": "^0.7.1",
        "clsx": "2.1.1",
        "cmdk": "1.1.1",
        "cookie": "^1.0.2",
        "cookie-parser": "1.4.7",
        "cookies": "^0.9.1",
        "cors": "2.8.5",
        "crypto-js": "^4.2.0",
        "drizzle-orm": "0.44.2",
        "eslint": "9.31.0",
        "eslint-config-next": "15.3.5",
        "express": "4.21.2",
        "express-rate-limit": "7.5.1",
        "glob": "11.0.3",
        "helmet": "8.1.0",
        "http-errors": "2.0.0",
        "i": "^0.3.7",
        "input-otp": "1.4.2",
        "ioredis": "^5.6.1",
        "jmespath": "^0.16.0",
        "js-yaml": "4.1.0",
        "jsonwebtoken": "^9.0.2",
        "lucide-react": "0.525.0",
        "moment": "2.30.1",
        "next": "15.3.5",
        "next-intl": "^4.3.4",
        "next-themes": "0.4.6",
        "node-cache": "5.1.2",
        "node-fetch": "3.3.2",
        "nodemailer": "7.0.5",
        "npm": "^11.4.2",
        "oslo": "1.2.1",
        "pg": "^8.16.2",
        "qrcode.react": "4.2.0",
        "rate-limit-redis": "^4.2.1",
        "react": "19.1.0",
        "react-dom": "19.1.0",
        "react-easy-sort": "^1.6.0",
        "react-hook-form": "7.60.0",
        "react-icons": "^5.5.0",
        "rebuild": "0.1.2",
<<<<<<< HEAD
        "semver": "7.7.2",
        "stripe": "18.2.1",
=======
        "semver": "^7.7.2",
>>>>>>> d6fdb38c
        "swagger-ui-express": "^5.0.1",
        "tailwind-merge": "3.3.1",
        "tw-animate-css": "^1.3.5",
        "uuid": "^11.1.0",
        "vaul": "1.1.2",
        "winston": "3.17.0",
        "winston-daily-rotate-file": "5.0.0",
<<<<<<< HEAD
        "ws": "8.18.2",
        "yargs": "18.0.0",
        "zod": "3.25.56",
        "zod-validation-error": "3.4.1"
=======
        "ws": "8.18.3",
        "zod": "3.25.76",
        "zod-validation-error": "3.5.2",
        "yargs": "18.0.0"
>>>>>>> d6fdb38c
    },
    "devDependencies": {
        "@dotenvx/dotenvx": "1.47.3",
        "@esbuild-plugins/tsconfig-paths": "0.1.2",
        "@tailwindcss/postcss": "^4.1.10",
        "@types/better-sqlite3": "7.6.12",
        "@types/cookie-parser": "1.4.9",
        "@types/cors": "2.8.19",
        "@types/crypto-js": "^4.2.2",
        "@types/express": "5.0.0",
        "@types/express-session": "^1.18.2",
        "@types/jmespath": "^0.15.2",
        "@types/js-yaml": "4.0.9",
        "@types/jsonwebtoken": "^9.0.10",
        "@types/node": "^24",
        "@types/nodemailer": "6.4.17",
<<<<<<< HEAD
        "@types/pg": "8.15.4",
        "@types/react": "19.1.7",
=======
        "@types/react": "19.1.8",
>>>>>>> d6fdb38c
        "@types/react-dom": "19.1.6",
        "@types/semver": "^7.7.0",
        "@types/swagger-ui-express": "^4.1.8",
        "@types/ws": "8.18.1",
        "@types/yargs": "17.0.33",
        "drizzle-kit": "0.31.4",
        "esbuild": "0.25.6",
        "esbuild-node-externals": "1.18.0",
        "postcss": "^8",
        "react-email": "4.1.0",
        "tailwindcss": "^4.1.4",
        "tsc-alias": "1.8.16",
        "tsx": "4.20.3",
        "typescript": "^5",
        "typescript-eslint": "^8.36.0"
    },
    "overrides": {
        "emblor": {
            "react": "19.0.0",
            "react-dom": "19.0.0"
        }
    }
}<|MERGE_RESOLUTION|>--- conflicted
+++ resolved
@@ -27,12 +27,7 @@
         "build:cli": "node esbuild.mjs -e cli/index.ts -o dist/cli.mjs"
     },
     "dependencies": {
-<<<<<<< HEAD
-        "@asteasolutions/zod-to-openapi": "^7.3.2",
-        "@aws-sdk/client-s3": "3.837.0",
-=======
         "@asteasolutions/zod-to-openapi": "^7.3.4",
->>>>>>> d6fdb38c
         "@hookform/resolvers": "3.9.1",
         "@node-rs/argon2": "^2.0.2",
         "@oslojs/crypto": "1.0.1",
@@ -54,12 +49,8 @@
         "@radix-ui/react-switch": "1.2.5",
         "@radix-ui/react-tabs": "1.1.12",
         "@radix-ui/react-toast": "1.2.14",
-<<<<<<< HEAD
         "@radix-ui/react-tooltip": "^1.2.7",
-        "@react-email/components": "0.0.41",
-=======
         "@react-email/components": "0.3.1",
->>>>>>> d6fdb38c
         "@react-email/render": "^1.1.2",
         "@simplewebauthn/browser": "^13.1.0",
         "@simplewebauthn/server": "^9.0.3",
@@ -111,30 +102,17 @@
         "react-hook-form": "7.60.0",
         "react-icons": "^5.5.0",
         "rebuild": "0.1.2",
-<<<<<<< HEAD
-        "semver": "7.7.2",
-        "stripe": "18.2.1",
-=======
         "semver": "^7.7.2",
->>>>>>> d6fdb38c
-        "swagger-ui-express": "^5.0.1",
         "tailwind-merge": "3.3.1",
         "tw-animate-css": "^1.3.5",
         "uuid": "^11.1.0",
         "vaul": "1.1.2",
         "winston": "3.17.0",
         "winston-daily-rotate-file": "5.0.0",
-<<<<<<< HEAD
-        "ws": "8.18.2",
-        "yargs": "18.0.0",
-        "zod": "3.25.56",
-        "zod-validation-error": "3.4.1"
-=======
         "ws": "8.18.3",
         "zod": "3.25.76",
         "zod-validation-error": "3.5.2",
         "yargs": "18.0.0"
->>>>>>> d6fdb38c
     },
     "devDependencies": {
         "@dotenvx/dotenvx": "1.47.3",
@@ -151,12 +129,8 @@
         "@types/jsonwebtoken": "^9.0.10",
         "@types/node": "^24",
         "@types/nodemailer": "6.4.17",
-<<<<<<< HEAD
         "@types/pg": "8.15.4",
-        "@types/react": "19.1.7",
-=======
         "@types/react": "19.1.8",
->>>>>>> d6fdb38c
         "@types/react-dom": "19.1.6",
         "@types/semver": "^7.7.0",
         "@types/swagger-ui-express": "^4.1.8",
