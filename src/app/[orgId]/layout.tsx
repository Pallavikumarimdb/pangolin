import { Metadata } from "next";
import { TopbarNav } from "./components/TopbarNav";
import { LayoutGrid, Tent } from "lucide-react";
import Header from "./components/Header";

export const metadata: Metadata = {
    title: "Configuration",
    description: "",
};

const topNavItems = [
    {
        title: "Sites",
        href: "/configuration/sites",
        icon: <Tent />,
    },
    {
        title: "Resources",
        href: "/configuration/resources",
        icon: <LayoutGrid />,
    },
];

<<<<<<< HEAD
interface SettingsLayoutProps {
    children: React.ReactNode,
    params: { siteId: string, orgId: string }
}

export default async function SettingsLayout({ children, params }: SettingsLayoutProps) {
    return (
        <>
            <div className="md:hidden">
                <Image
                    src="/configuration/forms-light.png"
                    width={1280}
                    height={791}
                    alt="Forms"
                    className="block dark:hidden"
                />
                <Image
                    src="/configuration/forms-dark.png"
                    width={1280}
                    height={791}
                    alt="Forms"
                    className="hidden dark:block"
                />
            </div>
            <div className="hidden space-y-6 p-10 pb-16 md:block">
                <div className="space-y-0.5">
                    <h2 className="text-2xl font-bold tracking-tight">Settings</h2>
                    <p className="text-muted-foreground">
                        { params.siteId == "create" ? "Create site..." : "Manage settings on site " + params.siteId }.
                    </p>
                </div>
                <Separator className="my-6" />
                <div className="flex flex-col space-y-8 lg:flex-row lg:space-x-12 lg:space-y-0">
                    <aside className="-mx-4 lg:w-1/5">
                        <SidebarNav items={sidebarNavItems.map(i => { i.href = i.href.replace("{siteId}", params.siteId); return i})} disabled={params.siteId == "create"} />
                    </aside>
                    <div className="flex-1 lg:max-w-2xl">
                            {children}
                    </div>
=======
interface ConfigurationLaytoutProps {
    children: React.ReactNode;
    params: { siteId: string };
}

export default async function ConfigurationLaytout({
    children,
    params,
}: ConfigurationLaytoutProps) {
    return (
        <>
            <div className="w-full bg-stone-200 border-b border-stone-300 mb-5 select-none px-3">
                <div className="container mx-auto flex flex-col content-between gap-3 pt-2">
                    <Header
                        email="mschwartz10612@gmail.com"
                        orgName="Home Lab 1"
                        name="Milo Schwartz"
                    />
                    <TopbarNav items={topNavItems} />
>>>>>>> b2922421
                </div>
            </div>

            <div className="container mx-auto px-3">{children}</div>
        </>
    );
}<|MERGE_RESOLUTION|>--- conflicted
+++ resolved
@@ -21,47 +21,6 @@
     },
 ];
 
-<<<<<<< HEAD
-interface SettingsLayoutProps {
-    children: React.ReactNode,
-    params: { siteId: string, orgId: string }
-}
-
-export default async function SettingsLayout({ children, params }: SettingsLayoutProps) {
-    return (
-        <>
-            <div className="md:hidden">
-                <Image
-                    src="/configuration/forms-light.png"
-                    width={1280}
-                    height={791}
-                    alt="Forms"
-                    className="block dark:hidden"
-                />
-                <Image
-                    src="/configuration/forms-dark.png"
-                    width={1280}
-                    height={791}
-                    alt="Forms"
-                    className="hidden dark:block"
-                />
-            </div>
-            <div className="hidden space-y-6 p-10 pb-16 md:block">
-                <div className="space-y-0.5">
-                    <h2 className="text-2xl font-bold tracking-tight">Settings</h2>
-                    <p className="text-muted-foreground">
-                        { params.siteId == "create" ? "Create site..." : "Manage settings on site " + params.siteId }.
-                    </p>
-                </div>
-                <Separator className="my-6" />
-                <div className="flex flex-col space-y-8 lg:flex-row lg:space-x-12 lg:space-y-0">
-                    <aside className="-mx-4 lg:w-1/5">
-                        <SidebarNav items={sidebarNavItems.map(i => { i.href = i.href.replace("{siteId}", params.siteId); return i})} disabled={params.siteId == "create"} />
-                    </aside>
-                    <div className="flex-1 lg:max-w-2xl">
-                            {children}
-                    </div>
-=======
 interface ConfigurationLaytoutProps {
     children: React.ReactNode;
     params: { siteId: string };
@@ -81,7 +40,6 @@
                         name="Milo Schwartz"
                     />
                     <TopbarNav items={topNavItems} />
->>>>>>> b2922421
                 </div>
             </div>
 
