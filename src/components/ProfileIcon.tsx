"use client";

import { createApiClient } from "@app/lib/api";
import { Avatar, AvatarFallback } from "@app/components/ui/avatar";
import { Button } from "@app/components/ui/button";
import {
    DropdownMenu,
    DropdownMenuContent,
    DropdownMenuItem,
    DropdownMenuLabel,
    DropdownMenuSeparator,
    DropdownMenuTrigger
} from "@app/components/ui/dropdown-menu";
import { useEnvContext } from "@app/hooks/useEnvContext";
import { toast } from "@app/hooks/useToast";
import { formatAxiosError } from "@app/lib/api";
import { Laptop, LogOut, Moon, Sun } from "lucide-react";
import { useTheme } from "next-themes";
import { useRouter } from "next/navigation";
import { useState } from "react";
import { useUserContext } from "@app/hooks/useUserContext";
import Disable2FaForm from "./Disable2FaForm";
import SecurityKeyForm from "./SecurityKeyForm";
import Enable2FaDialog from "./Enable2FaDialog";
import SupporterStatus from "./SupporterStatus";
import { UserType } from "@server/types/UserTypes";
import LocaleSwitcher from "@app/components/LocaleSwitcher";
import { useTranslations } from "next-intl";

export default function ProfileIcon() {
    const { setTheme, theme } = useTheme();
    const { env } = useEnvContext();
    const api = createApiClient({ env });
    const { user, updateUser } = useUserContext();
    const router = useRouter();

    const [userTheme, setUserTheme] = useState<"light" | "dark" | "system">(
        theme as "light" | "dark" | "system"
    );

    const [openEnable2fa, setOpenEnable2fa] = useState(false);
    const [openDisable2fa, setOpenDisable2fa] = useState(false);
    const [openSecurityKey, setOpenSecurityKey] = useState(false);

    const t = useTranslations();

    function getInitials() {
        return (user.email || user.name || user.username)
            .substring(0, 1)
            .toUpperCase();
    }

    function handleThemeChange(theme: "light" | "dark" | "system") {
        setUserTheme(theme);
        setTheme(theme);
    }

    function logout() {
        api.post("/auth/logout")
            .catch((e) => {
                console.error(t("logoutError"), e);
                toast({
                    title: t("logoutError"),
                    description: formatAxiosError(e, t("logoutError"))
                });
            })
            .then(() => {
                router.push("/auth/login");
                router.refresh();
            });
    }

    return (
        <>
            <Enable2FaDialog open={openEnable2fa} setOpen={setOpenEnable2fa} />
            <Disable2FaForm open={openDisable2fa} setOpen={setOpenDisable2fa} />
            <SecurityKeyForm open={openSecurityKey} setOpen={setOpenSecurityKey} />

            <DropdownMenu>
                <DropdownMenuTrigger asChild>
                    <Button
                        variant="outline"
                        className="relative h-10 w-10 rounded-full"
                    >
<<<<<<< HEAD
                        <Avatar className="h-9 w-9">
                            <AvatarFallback>{getInitials()}</AvatarFallback>
                        </Avatar>
                    </Button>
                </DropdownMenuTrigger>
                <DropdownMenuContent className="w-56" align="start" forceMount>
                    <DropdownMenuLabel className="font-normal">
                        <div className="flex flex-col space-y-1">
                            <p className="text-sm font-medium leading-none">
                                {t("signingAs")}
                            </p>
                            <p className="text-xs leading-none text-muted-foreground">
                                {user.email || user.name || user.username}
                            </p>
                        </div>
                        {user.serverAdmin ? (
                            <p className="text-xs leading-none text-muted-foreground mt-2">
                                {t("serverAdmin")}
                            </p>
                        ) : (
                            <p className="text-xs leading-none text-muted-foreground mt-2">
                                {user.idpName || t("idpNameInternal")}
                            </p>
=======
                        <DropdownMenuLabel className="font-normal">
                            <div className="flex flex-col space-y-1">
                                <p className="text-sm font-medium leading-none">
                                    {t('signingAs')}
                                </p>
                                <p className="text-xs leading-none text-muted-foreground">
                                    {user.email || user.name || user.username}
                                </p>
                            </div>
                            {user.serverAdmin ? (
                                <p className="text-xs leading-none text-muted-foreground mt-2">
                                    {t('serverAdmin')}
                                </p>
                            ) : (
                                <p className="text-xs leading-none text-muted-foreground mt-2">
                                    {user.idpName || t('idpNameInternal')}
                                </p>
                            )}
                        </DropdownMenuLabel>
                        <DropdownMenuSeparator />
                        {user?.type === UserType.Internal && (
                            <>
                                {!user.twoFactorEnabled && (
                                    <DropdownMenuItem
                                        onClick={() => setOpenEnable2fa(true)}
                                    >
                                        <span>{t('otpEnable')}</span>
                                    </DropdownMenuItem>
                                )}
                                {user.twoFactorEnabled && (
                                    <DropdownMenuItem
                                        onClick={() => setOpenDisable2fa(true)}
                                    >
                                        <span>{t('otpDisable')}</span>
                                    </DropdownMenuItem>
                                )}
                                <DropdownMenuItem
                                    onClick={() => setOpenSecurityKey(true)}
                                >
                                    <span>{t('securityKeyManage')}</span>
                                </DropdownMenuItem>
                                <DropdownMenuSeparator />
                            </>
>>>>>>> d6fdb38c
                        )}
                    </DropdownMenuLabel>
                    <DropdownMenuSeparator />
                    {user?.type === UserType.Internal && (
                        <>
                            {!user.twoFactorEnabled && (
                                <DropdownMenuItem
                                    onClick={() => setOpenEnable2fa(true)}
                                >
                                    <span>{t("otpEnable")}</span>
                                </DropdownMenuItem>
                            )}
                            {user.twoFactorEnabled && (
                                <DropdownMenuItem
                                    onClick={() => setOpenDisable2fa(true)}
                                >
                                    <span>{t("otpDisable")}</span>
                                </DropdownMenuItem>
                            )}
                            <DropdownMenuSeparator />
                        </>
                    )}
                    <DropdownMenuLabel>{t("theme")}</DropdownMenuLabel>
                    {(["light", "dark", "system"] as const).map(
                        (themeOption) => (
                            <DropdownMenuItem
                                key={themeOption}
                                onClick={() => handleThemeChange(themeOption)}
                            >
                                {themeOption === "light" && (
                                    <Sun className="mr-2 h-4 w-4" />
                                )}
                                {themeOption === "dark" && (
                                    <Moon className="mr-2 h-4 w-4" />
                                )}
                                {themeOption === "system" && (
                                    <Laptop className="mr-2 h-4 w-4" />
                                )}
                                <span className="capitalize">
                                    {t(themeOption)}
                                </span>
                                {userTheme === themeOption && (
                                    <span className="absolute right-2 flex h-3.5 w-3.5 items-center justify-center">
                                        <span className="h-2 w-2 rounded-full bg-primary"></span>
                                    </span>
                                )}
                            </DropdownMenuItem>
                        )
                    )}
                    <DropdownMenuSeparator />
                    <LocaleSwitcher />
                    <DropdownMenuSeparator />
                    <DropdownMenuItem onClick={() => logout()}>
                        {/* <LogOut className="mr-2 h-4 w-4" /> */}
                        <span>{t("logout")}</span>
                    </DropdownMenuItem>
                </DropdownMenuContent>
            </DropdownMenu>
        </>
    );
}<|MERGE_RESOLUTION|>--- conflicted
+++ resolved
@@ -74,7 +74,10 @@
         <>
             <Enable2FaDialog open={openEnable2fa} setOpen={setOpenEnable2fa} />
             <Disable2FaForm open={openDisable2fa} setOpen={setOpenDisable2fa} />
-            <SecurityKeyForm open={openSecurityKey} setOpen={setOpenSecurityKey} />
+            <SecurityKeyForm
+                open={openSecurityKey}
+                setOpen={setOpenSecurityKey}
+            />
 
             <DropdownMenu>
                 <DropdownMenuTrigger asChild>
@@ -82,7 +85,6 @@
                         variant="outline"
                         className="relative h-10 w-10 rounded-full"
                     >
-<<<<<<< HEAD
                         <Avatar className="h-9 w-9">
                             <AvatarFallback>{getInitials()}</AvatarFallback>
                         </Avatar>
@@ -106,53 +108,33 @@
                             <p className="text-xs leading-none text-muted-foreground mt-2">
                                 {user.idpName || t("idpNameInternal")}
                             </p>
-=======
-                        <DropdownMenuLabel className="font-normal">
-                            <div className="flex flex-col space-y-1">
-                                <p className="text-sm font-medium leading-none">
-                                    {t('signingAs')}
-                                </p>
-                                <p className="text-xs leading-none text-muted-foreground">
-                                    {user.email || user.name || user.username}
-                                </p>
-                            </div>
-                            {user.serverAdmin ? (
-                                <p className="text-xs leading-none text-muted-foreground mt-2">
-                                    {t('serverAdmin')}
-                                </p>
-                            ) : (
-                                <p className="text-xs leading-none text-muted-foreground mt-2">
-                                    {user.idpName || t('idpNameInternal')}
-                                </p>
-                            )}
-                        </DropdownMenuLabel>
-                        <DropdownMenuSeparator />
-                        {user?.type === UserType.Internal && (
-                            <>
-                                {!user.twoFactorEnabled && (
-                                    <DropdownMenuItem
-                                        onClick={() => setOpenEnable2fa(true)}
-                                    >
-                                        <span>{t('otpEnable')}</span>
-                                    </DropdownMenuItem>
-                                )}
-                                {user.twoFactorEnabled && (
-                                    <DropdownMenuItem
-                                        onClick={() => setOpenDisable2fa(true)}
-                                    >
-                                        <span>{t('otpDisable')}</span>
-                                    </DropdownMenuItem>
-                                )}
-                                <DropdownMenuItem
-                                    onClick={() => setOpenSecurityKey(true)}
-                                >
-                                    <span>{t('securityKeyManage')}</span>
-                                </DropdownMenuItem>
-                                <DropdownMenuSeparator />
-                            </>
->>>>>>> d6fdb38c
                         )}
                     </DropdownMenuLabel>
+                    <DropdownMenuSeparator />
+                    {user?.type === UserType.Internal && (
+                        <>
+                            {!user.twoFactorEnabled && (
+                                <DropdownMenuItem
+                                    onClick={() => setOpenEnable2fa(true)}
+                                >
+                                    <span>{t("otpEnable")}</span>
+                                </DropdownMenuItem>
+                            )}
+                            {user.twoFactorEnabled && (
+                                <DropdownMenuItem
+                                    onClick={() => setOpenDisable2fa(true)}
+                                >
+                                    <span>{t("otpDisable")}</span>
+                                </DropdownMenuItem>
+                            )}
+                            <DropdownMenuItem
+                                onClick={() => setOpenSecurityKey(true)}
+                            >
+                                <span>{t("securityKeyManage")}</span>
+                            </DropdownMenuItem>
+                            <DropdownMenuSeparator />
+                        </>
+                    )}
                     <DropdownMenuSeparator />
                     {user?.type === UserType.Internal && (
                         <>
