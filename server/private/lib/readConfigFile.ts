/*
 * This file is part of a proprietary work.
 *
 * Copyright (c) 2025 Fossorial, Inc.
 * All rights reserved.
 *
 * This file is licensed under the Fossorial Commercial License.
 * You may not use this file except in compliance with the License.
 * Unauthorized use, copying, modification, or distribution is strictly prohibited.
 *
 * This file is not licensed under the AGPLv3.
 */

import fs from "fs";
import yaml from "js-yaml";
import { privateConfigFilePath1 } from "@server/lib/consts";
import { z } from "zod";
import { colorsSchema } from "@server/lib/colorsSchema";
import { build } from "@server/build";

const portSchema = z.number().positive().gt(0).lte(65535);

export const privateConfigSchema = z.object({
    app: z
        .object({
            region: z.string().optional().default("default"),
            base_domain: z.string().optional()
        })
        .optional()
        .default({
            region: "default"
        }),
    server: z
        .object({
            encryption_key_path: z
                .string()
                .optional()
                .default("./config/encryption.pem")
                .pipe(z.string().min(8)),
            resend_api_key: z.string().optional(),
<<<<<<< HEAD
            reo_client_id: z.string().optional(),
            fossorial_api_key: z.string().optional()
        }).optional().default({
=======
            reo_client_id: z.string().optional()
        })
        .optional()
        .default({
>>>>>>> e7828a43
            encryption_key_path: "./config/encryption.pem"
        }),
    redis: z
        .object({
            host: z.string(),
            port: portSchema,
            password: z.string().optional(),
            db: z.number().int().nonnegative().optional().default(0),
            replicas: z
                .array(
                    z.object({
                        host: z.string(),
                        port: portSchema,
                        password: z.string().optional(),
                        db: z.number().int().nonnegative().optional().default(0)
                    })
                )
                .optional()
            // tls: z
            //     .object({
            //         reject_unauthorized: z
            //             .boolean()
            //             .optional()
            //             .default(true)
            //     })
            //     .optional()
        })
        .optional(),
    gerbil: z
        .object({
            local_exit_node_reachable_at: z
                .string()
                .optional()
                .default("http://gerbil:3003")
        })
        .optional()
        .default({}),
    flags: z
        .object({
            enable_redis: z.boolean().optional().default(false),
            generate_own_certificates: z.boolean().optional().default(false)
        })
        .optional()
        .default({}),
    branding: z
        .object({
            app_name: z.string().optional(),
            background_image_path: z.string().optional(),
            colors: z
                .object({
                    light: colorsSchema.optional(),
                    dark: colorsSchema.optional()
                })
                .optional(),
            logo: z
                .object({
                    light_path: z.string().optional(),
                    dark_path: z.string().optional(),
                    auth_page: z
                        .object({
                            width: z.number().optional(),
                            height: z.number().optional()
                        })
                        .optional(),
                    navbar: z
                        .object({
                            width: z.number().optional(),
                            height: z.number().optional()
                        })
                        .optional()
                })
                .optional(),
            favicon_path: z.string().optional(),
            footer: z
                .array(
                    z.object({
                        text: z.string(),
                        href: z.string().optional()
                    })
                )
                .optional(),
            login_page: z
                .object({
                    subtitle_text: z.string().optional(),
                    title_text: z.string().optional()
                })
                .optional(),
            signup_page: z
                .object({
                    subtitle_text: z.string().optional(),
                    title_text: z.string().optional()
                })
                .optional(),
            resource_auth_page: z
                .object({
                    show_logo: z.boolean().optional(),
                    hide_powered_by: z.boolean().optional(),
                    title_text: z.string().optional(),
                    subtitle_text: z.string().optional()
                })
                .optional(),
            emails: z
                .object({
                    signature: z.string().optional(),
                    colors: z
                        .object({
                            primary: z.string().optional()
                        })
                        .optional()
                })
                .optional()
        })
        .optional(),
    stripe: z
        .object({
            secret_key: z.string(),
            webhook_secret: z.string(),
            s3Bucket: z.string(),
            s3Region: z.string().default("us-east-1"),
            localFilePath: z.string()
        })
        .optional()
});

export function readPrivateConfigFile() {
    if (build == "oss") {
        return {};
    }

    const loadConfig = (configPath: string) => {
        try {
            const yamlContent = fs.readFileSync(configPath, "utf8");
            if (yamlContent.trim() === "") {
                return {};
            }
            const config = yaml.load(yamlContent);
            return config;
        } catch (error) {
            if (error instanceof Error) {
                throw new Error(
                    `Error loading configuration file: ${error.message}`
                );
            }
            throw error;
        }
    };

    let environment: any = {};
    if (fs.existsSync(privateConfigFilePath1)) {
        environment = loadConfig(privateConfigFilePath1);
    }

    if (!environment) {
        throw new Error("No private configuration file found.");
    }

    return environment;
}<|MERGE_RESOLUTION|>--- conflicted
+++ resolved
@@ -38,16 +38,11 @@
                 .default("./config/encryption.pem")
                 .pipe(z.string().min(8)),
             resend_api_key: z.string().optional(),
-<<<<<<< HEAD
             reo_client_id: z.string().optional(),
             fossorial_api_key: z.string().optional()
-        }).optional().default({
-=======
-            reo_client_id: z.string().optional()
         })
         .optional()
         .default({
->>>>>>> e7828a43
             encryption_key_path: "./config/encryption.pem"
         }),
     redis: z
