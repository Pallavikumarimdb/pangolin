import { Request } from "express";
import { db } from "@server/db";
import { userActions, roleActions, userOrgs } from "@server/db/schemas";
import { and, eq } from "drizzle-orm";
import createHttpError from "http-errors";
import HttpCode from "@server/types/HttpCode";

export enum ActionsEnum {
    createOrgUser = "createOrgUser",
    listOrgs = "listOrgs",
    listUserOrgs = "listUserOrgs",
    createOrg = "createOrg",
    // deleteOrg = "deleteOrg",
    getOrg = "getOrg",
    updateOrg = "updateOrg",
    deleteOrg = "deleteOrg",
    createSite = "createSite",
    deleteSite = "deleteSite",
    getSite = "getSite",
    listSites = "listSites",
    updateSite = "updateSite",
    createResource = "createResource",
    deleteResource = "deleteResource",
    getResource = "getResource",
    listResources = "listResources",
    updateResource = "updateResource",
    createTarget = "createTarget",
    deleteTarget = "deleteTarget",
    getTarget = "getTarget",
    listTargets = "listTargets",
    updateTarget = "updateTarget",
    createRole = "createRole",
    deleteRole = "deleteRole",
    getRole = "getRole",
    listRoles = "listRoles",
    updateRole = "updateRole",
    inviteUser = "inviteUser",
    listInvitations = "listInvitations",
    removeInvitation = "removeInvitation",
    removeUser = "removeUser",
    listUsers = "listUsers",
    listSiteRoles = "listSiteRoles",
    listResourceRoles = "listResourceRoles",
    setResourceUsers = "setResourceUsers",
    setResourceRoles = "setResourceRoles",
    listResourceUsers = "listResourceUsers",
    // removeRoleSite = "removeRoleSite",
    // addRoleAction = "addRoleAction",
    // removeRoleAction = "removeRoleAction",
    // listRoleSites = "listRoleSites",
    listRoleResources = "listRoleResources",
    // listRoleActions = "listRoleActions",
    addUserRole = "addUserRole",
    // addUserSite = "addUserSite",
    // addUserAction = "addUserAction",
    // removeUserAction = "removeUserAction",
    // removeUserSite = "removeUserSite",
    getOrgUser = "getOrgUser",
    setResourcePassword = "setResourcePassword",
    setResourcePincode = "setResourcePincode",
    setResourceWhitelist = "setResourceWhitelist",
    getResourceWhitelist = "getResourceWhitelist",
    generateAccessToken = "generateAccessToken",
    deleteAcessToken = "deleteAcessToken",
    listAccessTokens = "listAccessTokens",
    createResourceRule = "createResourceRule",
    deleteResourceRule = "deleteResourceRule",
    listResourceRules = "listResourceRules",
    updateResourceRule = "updateResourceRule",
    createClient = "createClient",
    deleteClient = "deleteClient",
    updateClient = "updateClient",
    listClients = "listClients",
    getClient = "getClient",
    listOrgDomains = "listOrgDomains",
    createNewt = "createNewt",
    createIdp = "createIdp",
    updateIdp = "updateIdp",
    deleteIdp = "deleteIdp",
    listIdps = "listIdps",
    getIdp = "getIdp",
    createIdpOrg = "createIdpOrg",
    deleteIdpOrg = "deleteIdpOrg",
    listIdpOrgs = "listIdpOrgs",
    updateIdpOrg = "updateIdpOrg",
<<<<<<< HEAD
    checkOrgId = "checkOrgId"
=======
    checkOrgId = "checkOrgId",
    createApiKey = "createApiKey",
    deleteApiKey = "deleteApiKey",
    setApiKeyActions = "setApiKeyActions",
    setApiKeyOrgs = "setApiKeyOrgs",
    listApiKeyActions = "listApiKeyActions",
    listApiKeys = "listApiKeys",
    getApiKey = "getApiKey"
>>>>>>> 3ebc01df
}

export async function checkUserActionPermission(
    actionId: string,
    req: Request
): Promise<boolean> {
    const userId = req.user?.userId;

    if (!userId) {
        throw createHttpError(HttpCode.UNAUTHORIZED, "User not authenticated");
    }

    if (!req.userOrgId) {
        throw createHttpError(
            HttpCode.BAD_REQUEST,
            "Organization ID is required"
        );
    }

    try {
        let userOrgRoleId = req.userOrgRoleId;

        // If userOrgRoleId is not available on the request, fetch it
        if (userOrgRoleId === undefined) {
            const userOrgRole = await db
                .select()
                .from(userOrgs)
                .where(
                    and(
                        eq(userOrgs.userId, userId),
                        eq(userOrgs.orgId, req.userOrgId!)
                    )
                )
                .limit(1);

            if (userOrgRole.length === 0) {
                throw createHttpError(
                    HttpCode.FORBIDDEN,
                    "User does not have access to this organization"
                );
            }

            userOrgRoleId = userOrgRole[0].roleId;
        }

        // Check if the user has direct permission for the action in the current org
        const userActionPermission = await db
            .select()
            .from(userActions)
            .where(
                and(
                    eq(userActions.userId, userId),
                    eq(userActions.actionId, actionId),
                    eq(userActions.orgId, req.userOrgId!) // TODO: we cant pass the org id if we are not checking the org
                )
            )
            .limit(1);

        if (userActionPermission.length > 0) {
            return true;
        }

        // If no direct permission, check role-based permission
        const roleActionPermission = await db
            .select()
            .from(roleActions)
            .where(
                and(
                    eq(roleActions.actionId, actionId),
                    eq(roleActions.roleId, userOrgRoleId!),
                    eq(roleActions.orgId, req.userOrgId!)
                )
            )
            .limit(1);

        return roleActionPermission.length > 0;

        return false;
    } catch (error) {
        console.error("Error checking user action permission:", error);
        throw createHttpError(
            HttpCode.INTERNAL_SERVER_ERROR,
            "Error checking action permission"
        );
    }
}<|MERGE_RESOLUTION|>--- conflicted
+++ resolved
@@ -83,9 +83,6 @@
     deleteIdpOrg = "deleteIdpOrg",
     listIdpOrgs = "listIdpOrgs",
     updateIdpOrg = "updateIdpOrg",
-<<<<<<< HEAD
-    checkOrgId = "checkOrgId"
-=======
     checkOrgId = "checkOrgId",
     createApiKey = "createApiKey",
     deleteApiKey = "deleteApiKey",
@@ -94,7 +91,6 @@
     listApiKeyActions = "listApiKeyActions",
     listApiKeys = "listApiKeys",
     getApiKey = "getApiKey"
->>>>>>> 3ebc01df
 }
 
 export async function checkUserActionPermission(
