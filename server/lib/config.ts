--- conflicted
+++ resolved
@@ -11,12 +11,7 @@
 import { passwordSchema } from "@server/auth/passwordSchema";
 import stoi from "./stoi";
 import db from "@server/db";
-<<<<<<< HEAD
 import { SupporterKey, supporterKey } from "@server/db/schemas";
-import { suppressDeprecationWarnings } from "moment";
-=======
-import { SupporterKey, supporterKey } from "@server/db/schema";
->>>>>>> f6a19631
 import { eq } from "drizzle-orm";
 
 const portSchema = z.number().positive().gt(0).lte(65535);
