import { validateResourceSessionToken } from "@server/auth/sessions/resource";
import { verifyResourceAccessToken } from "@server/auth/verifyResourceAccessToken";
import {
    getResourceByDomain,
    getResourceRules,
    getRoleResourceAccess,
    getUserOrgRole,
    getUserResourceAccess,
    getOrgLoginPage,
    getUserSessionWithUser
} from "@server/db/queries/verifySessionQueries";
import {
    LoginPage,
    Resource,
    ResourceHeaderAuth,
    ResourcePassword,
    ResourcePincode,
    ResourceRule
} from "@server/db";
import config from "@server/lib/config";
import { isIpInCidr } from "@server/lib/ip";
import { response } from "@server/lib/response";
import logger from "@server/logger";
import HttpCode from "@server/types/HttpCode";
import { NextFunction, Request, Response } from "express";
import createHttpError from "http-errors";
import { z } from "zod";
import { fromError } from "zod-validation-error";
import { getCountryCodeForIp } from "@server/lib/geoip";
import { getOrgTierData } from "#dynamic/lib/billing";
import { TierId } from "@server/lib/billing/tiers";
import { verifyPassword } from "@server/auth/password";
<<<<<<< HEAD
import { logRequestAudit } from "./logRequestAudit";

// We'll see if this speeds anything up
const cache = new NodeCache({
    stdTTL: 5 // seconds
});
=======
import cache from "@server/lib/cache";
>>>>>>> b542d825

const verifyResourceSessionSchema = z.object({
    sessions: z.record(z.string()).optional(),
    headers: z.record(z.string()).optional(),
    query: z.record(z.string()).optional(),
    originalRequestURL: z.string().url(),
    scheme: z.string(),
    host: z.string(),
    path: z.string(),
    method: z.string(),
    tls: z.boolean(),
    requestIp: z.string().optional()
});

export type VerifyResourceSessionSchema = z.infer<
    typeof verifyResourceSessionSchema
>;

type BasicUserData = {
    username: string;
    email: string | null;
    name: string | null;
};

export type VerifyUserResponse = {
    valid: boolean;
    redirectUrl?: string;
    userData?: BasicUserData;
};

export async function verifyResourceSession(
    req: Request,
    res: Response,
    next: NextFunction
): Promise<any> {
    logger.debug("Verify session: Badger sent", req.body); // remove when done testing

    const parsedBody = verifyResourceSessionSchema.safeParse(req.body);

    if (!parsedBody.success) {
        return next(
            createHttpError(
                HttpCode.BAD_REQUEST,
                fromError(parsedBody.error).toString()
            )
        );
    }

    try {
        const {
            sessions,
            host,
            originalRequestURL,
            requestIp,
            path,
            headers,
            query
        } = parsedBody.data;

        // Extract HTTP Basic Auth credentials if present
        const clientHeaderAuth = extractBasicAuth(headers);

        const clientIp = requestIp
            ? (() => {
                  logger.debug("Request IP:", { requestIp });
                  if (requestIp.startsWith("[") && requestIp.includes("]")) {
                      // if brackets are found, extract the IPv6 address from between the brackets
                      const ipv6Match = requestIp.match(/\[(.*?)\]/);
                      if (ipv6Match) {
                          return ipv6Match[1];
                      }
                  }

                  // ivp4
                  // split at last colon
                  const lastColonIndex = requestIp.lastIndexOf(":");
                  if (lastColonIndex !== -1) {
                      return requestIp.substring(0, lastColonIndex);
                  }
                  return requestIp;
              })()
            : undefined;

        logger.debug("Client IP:", { clientIp });

        const ipCC = clientIp
            ? await getCountryCodeFromIp(clientIp)
            : undefined;

        let cleanHost = host;
        // if the host ends with :port, strip it
        if (cleanHost.match(/:[0-9]{1,5}$/)) {
            const matched = "" + cleanHost.match(/:[0-9]{1,5}$/);
            cleanHost = cleanHost.slice(0, -1 * matched.length);
        }

        const resourceCacheKey = `resource:${cleanHost}`;
        let resourceData:
            | {
                  resource: Resource | null;
                  pincode: ResourcePincode | null;
                  password: ResourcePassword | null;
                  headerAuth: ResourceHeaderAuth | null;
              }
            | undefined = cache.get(resourceCacheKey);

        if (!resourceData) {
            const result = await getResourceByDomain(cleanHost);

            if (!result) {
                logger.debug(`Resource not found ${cleanHost}`);

                // TODO: we cant log this for now because we dont know the org
                // eventually it would be cool to show this for the server admin

                // logRequestAudit(
                //     {
                //         action: false,
                //         reason: 201, //resource not found
                //         location: ipCC
                //     },
                //     parsedBody.data
                // );

                return notAllowed(res);
            }

            resourceData = result;
            cache.set(resourceCacheKey, resourceData, 5);
        }

        const { resource, pincode, password, headerAuth } = resourceData;

        if (!resource) {
            logger.debug(`Resource not found ${cleanHost}`);

            // TODO: we cant log this for now because we dont know the org
            // eventually it would be cool to show this for the server admin

            // logRequestAudit(
            //     {
            //         action: false,
            //         reason: 201, //resource not found
            //         location: ipCC
            //     },
            //     parsedBody.data
            // );

            return notAllowed(res);
        }

        const { sso, blockAccess } = resource;

        if (blockAccess) {
            logger.debug("Resource blocked", host);

            logRequestAudit(
                {
                    action: false,
                    reason: 202, //resource blocked
                    resourceId: resource.resourceId,
                    orgId: resource.orgId,
                    location: ipCC
                },
                parsedBody.data
            );

            return notAllowed(res);
        }

        // check the rules
        if (resource.applyRules) {
            const action = await checkRules(
                resource.resourceId,
                clientIp,
                path,
                ipCC
            );

            if (action == "ACCEPT") {
                logger.debug("Resource allowed by rule");

                logRequestAudit(
                    {
                        action: true,
                        reason: 100, // allowed by rule
                        resourceId: resource.resourceId,
                        orgId: resource.orgId,
                        location: ipCC
                    },
                    parsedBody.data
                );

                return allowed(res);
            } else if (action == "DROP") {
                logger.debug("Resource denied by rule");

                // TODO: add rules type
                logRequestAudit(
                    {
                        action: false,
                        reason: 203, // dropped by rules
                        resourceId: resource.resourceId,
                        orgId: resource.orgId,
                        location: ipCC
                    },
                    parsedBody.data
                );

                return notAllowed(res);
            } else if (action == "PASS") {
                logger.debug(
                    "Resource passed by rule, continuing to auth checks"
                );
                // Continue to authentication checks below
            }

            // otherwise its undefined and we pass
        }

        // IMPORTANT: ADD NEW AUTH CHECKS HERE OR WHEN TURNING OFF ALL OTHER AUTH METHODS IT WILL JUST PASS
        if (
            !sso &&
            !pincode &&
            !password &&
            !resource.emailWhitelistEnabled &&
            !headerAuth
        ) {
            logger.debug("Resource allowed because no auth");

            logRequestAudit(
                {
                    action: true,
                    reason: 101, // allowed no auth
                    resourceId: resource.resourceId,
                    orgId: resource.orgId,
                    location: ipCC
                },
                parsedBody.data
            );

            return allowed(res);
        }

        const redirectPath = `/auth/resource/${encodeURIComponent(
            resource.resourceGuid
        )}?redirect=${encodeURIComponent(originalRequestURL)}`;

        // check for access token in headers
        if (
            headers &&
            headers[
                config.getRawConfig().server.resource_access_token_headers.id
            ] &&
            headers[
                config.getRawConfig().server.resource_access_token_headers.token
            ]
        ) {
            const accessTokenId =
                headers[
                    config.getRawConfig().server.resource_access_token_headers
                        .id
                ];
            const accessToken =
                headers[
                    config.getRawConfig().server.resource_access_token_headers
                        .token
                ];

            const { valid, error, tokenItem } = await verifyResourceAccessToken(
                {
                    accessToken,
                    accessTokenId,
                    resourceId: resource.resourceId
                }
            );

            if (error) {
                logger.debug("Access token invalid: " + error);
            }

            if (!valid) {
                if (config.getRawConfig().app.log_failed_attempts) {
                    logger.info(
                        `Resource access token is invalid. Resource ID: ${
                            resource.resourceId
                        }. IP: ${clientIp}.`
                    );
                }
            }

            if (valid && tokenItem) {
                logRequestAudit(
                    {
                        action: true,
                        reason: 102, // valid access token
                        resourceId: resource.resourceId,
                        orgId: resource.orgId,
                        location: ipCC,
                        apiKey: {
                            name: tokenItem.title,
                            apiKeyId: tokenItem.accessTokenId,
                        }
                    },
                    parsedBody.data
                );

                return allowed(res);
            }
        }

        if (
            query &&
            query[config.getRawConfig().server.resource_access_token_param]
        ) {
            const token =
                query[config.getRawConfig().server.resource_access_token_param];

            const [accessTokenId, accessToken] = token.split(".");

            const { valid, error, tokenItem } = await verifyResourceAccessToken(
                {
                    accessToken,
                    accessTokenId,
                    resourceId: resource.resourceId
                }
            );

            if (error) {
                logger.debug("Access token invalid: " + error);
            }

            if (!valid) {
                if (config.getRawConfig().app.log_failed_attempts) {
                    logger.info(
                        `Resource access token is invalid. Resource ID: ${
                            resource.resourceId
                        }. IP: ${clientIp}.`
                    );
                }
            }

            if (valid && tokenItem) {
                logRequestAudit(
                    {
                        action: true,
                        reason: 102, // valid access token
                        resourceId: resource.resourceId,
                        orgId: resource.orgId,
                        location: ipCC,
                        apiKey: {
                            name: tokenItem.title,
                            apiKeyId: tokenItem.accessTokenId,
                        }
                    },
                    parsedBody.data
                );

                return allowed(res);
            }
        }

        // check for HTTP Basic Auth header
        const clientHeaderAuthKey = `headerAuth:${clientHeaderAuth}`;
        if (headerAuth && clientHeaderAuth) {
            if (cache.get(clientHeaderAuthKey)) {
                logger.debug(
                    "Resource allowed because header auth is valid (cached)"
                );

                logRequestAudit(
                    {
                        action: true,
                        reason: 103, // valid header auth
                        resourceId: resource.resourceId,
                        orgId: resource.orgId,
                        location: ipCC,
                    },
                    parsedBody.data
                );

                return allowed(res);
            } else if (
                await verifyPassword(
                    clientHeaderAuth,
                    headerAuth.headerAuthHash
                )
            ) {
                cache.set(clientHeaderAuthKey, clientHeaderAuth, 5);
                logger.debug("Resource allowed because header auth is valid");

                logRequestAudit(
                    {
                        action: true,
                        reason: 103, // valid header auth
                        resourceId: resource.resourceId,
                        orgId: resource.orgId,
                        location: ipCC
                    },
                    parsedBody.data
                );

                return allowed(res);
            }

            if (
                // we dont want to redirect if this is the only auth method and we did not pass here
                !sso &&
                !pincode &&
                !password &&
                !resource.emailWhitelistEnabled
            ) {
                logRequestAudit(
                    {
                        action: false,
                        reason: 299, // no more auth methods
                        resourceId: resource.resourceId,
                        orgId: resource.orgId,
                        location: ipCC
                    },
                    parsedBody.data
                );

                return notAllowed(res);
            }
        } else if (headerAuth) {
            // if there are no other auth methods we need to return unauthorized if nothing is provided
            if (
                !sso &&
                !pincode &&
                !password &&
                !resource.emailWhitelistEnabled
            ) {
                logRequestAudit(
                    {
                        action: false,
                        reason: 299, // no more auth methods
                        resourceId: resource.resourceId,
                        orgId: resource.orgId,
                        location: ipCC
                    },
                    parsedBody.data
                );

                return notAllowed(res);
            }
        }

        if (!sessions) {
            if (config.getRawConfig().app.log_failed_attempts) {
                logger.info(
                    `Missing resource sessions. Resource ID: ${
                        resource.resourceId
                    }. IP: ${clientIp}.`
                );
            }

            logRequestAudit(
                {
                    action: false,
                    reason: 204, // no sessions
                    resourceId: resource.resourceId,
                    orgId: resource.orgId,
                    location: ipCC
                },
                parsedBody.data
            );

            return notAllowed(res);
        }

        const resourceSessionToken = extractResourceSessionToken(
            sessions,
            resource.ssl
        );

        if (resourceSessionToken) {
            const sessionCacheKey = `session:${resourceSessionToken}`;
            let resourceSession: any = cache.get(sessionCacheKey);

            if (!resourceSession) {
                const result = await validateResourceSessionToken(
                    resourceSessionToken,
                    resource.resourceId
                );

                resourceSession = result?.resourceSession;
                cache.set(sessionCacheKey, resourceSession, 5);
            }

            if (resourceSession?.isRequestToken) {
                logger.debug(
                    "Resource not allowed because session is a temporary request token"
                );
                if (config.getRawConfig().app.log_failed_attempts) {
                    logger.info(
                        `Resource session is an exchange token. Resource ID: ${
                            resource.resourceId
                        }. IP: ${clientIp}.`
                    );
                }

                logRequestAudit(
                    {
                        action: false,
                        reason: 205, // temporary request token
                        resourceId: resource.resourceId,
                        orgId: resource.orgId,
                        location: ipCC
                    },
                    parsedBody.data
                );

                return notAllowed(res);
            }

            if (resourceSession) {
                if (pincode && resourceSession.pincodeId) {
                    logger.debug(
                        "Resource allowed because pincode session is valid"
                    );

                    logRequestAudit(
                        {
                            action: true,
                            reason: 104, // valid pincode
                            resourceId: resource.resourceId,
                            orgId: resource.orgId,
                            location: ipCC
                        },
                        parsedBody.data
                    );

                    return allowed(res);
                }

                if (password && resourceSession.passwordId) {
                    logger.debug(
                        "Resource allowed because password session is valid"
                    );

                    logRequestAudit(
                        {
                            action: true,
                            reason: 105, // valid password
                            resourceId: resource.resourceId,
                            orgId: resource.orgId,
                            location: ipCC
                        },
                        parsedBody.data
                    );

                    return allowed(res);
                }

                if (
                    resource.emailWhitelistEnabled &&
                    resourceSession.whitelistId
                ) {
                    logger.debug(
                        "Resource allowed because whitelist session is valid"
                    );

                    logRequestAudit(
                        {
                            action: true,
                            reason: 106, // valid email
                            resourceId: resource.resourceId,
                            orgId: resource.orgId,
                            location: ipCC
                        },
                        parsedBody.data
                    );

                    return allowed(res);
                }

                if (resourceSession.accessTokenId) {
                    logger.debug(
                        "Resource allowed because access token session is valid"
                    );

                    logRequestAudit(
                        {
                            action: true,
                            reason: 102, // valid access token
                            resourceId: resource.resourceId,
                            orgId: resource.orgId,
                            location: ipCC,
                            apiKey: {
                                name: resourceSession.accessTokenTitle,
                                apiKeyId: resourceSession.accessTokenId,
                            }
                        },
                        parsedBody.data
                    );

                    return allowed(res);
                }

                if (resourceSession.userSessionId && sso) {
                    const userAccessCacheKey = `userAccess:${
                        resourceSession.userSessionId
                    }:${resource.resourceId}`;

                    let allowedUserData: BasicUserData | null | undefined =
                        cache.get(userAccessCacheKey);

                    if (allowedUserData === undefined) {
                        allowedUserData = await isUserAllowedToAccessResource(
                            resourceSession.userSessionId,
                            resource
                        );

                        cache.set(userAccessCacheKey, allowedUserData, 5);
                    }

                    if (
                        allowedUserData !== null &&
                        allowedUserData !== undefined
                    ) {
                        logger.debug(
                            "Resource allowed because user session is valid"
                        );

                        logRequestAudit(
                            {
                                action: true,
                                reason: 107, // valid sso
                                resourceId: resource.resourceId,
                                orgId: resource.orgId,
                                location: ipCC,
                                user: {
                                    username: allowedUserData.username,
                                    userId: resourceSession.userId
                                }
                            },
                            parsedBody.data
                        );

                        return allowed(res, allowedUserData);
                    }
                }
            }
        }

        logger.debug("No more auth to check, resource not allowed");

        if (config.getRawConfig().app.log_failed_attempts) {
            logger.info(
                `Resource access not allowed. Resource ID: ${
                    resource.resourceId
                }. IP: ${clientIp}.`
            );
        }

        logger.debug(`Redirecting to login at ${redirectPath}`);

        logRequestAudit(
            {
                action: false,
                reason: 299, // no more auth methods
                resourceId: resource.resourceId,
                orgId: resource.orgId,
                location: ipCC
            },
            parsedBody.data
        );

        return notAllowed(res, redirectPath, resource.orgId);
    } catch (e) {
        console.error(e);
        return next(
            createHttpError(
                HttpCode.INTERNAL_SERVER_ERROR,
                "Failed to verify session"
            )
        );
    }
}

function extractResourceSessionToken(
    sessions: Record<string, string>,
    ssl: boolean
) {
    const prefix = `${config.getRawConfig().server.session_cookie_name}${
        ssl ? "_s" : ""
    }`;

    const all: { cookieName: string; token: string; priority: number }[] = [];

    for (const [key, value] of Object.entries(sessions)) {
        const parts = key.split(".");
        const timestamp = parts[parts.length - 1];

        // check if string is only numbers
        if (!/^\d+$/.test(timestamp)) {
            continue;
        }

        // cookie name is the key without the timestamp
        const cookieName = key.slice(0, -timestamp.length - 1);

        if (cookieName === prefix) {
            all.push({
                cookieName,
                token: value,
                priority: parseInt(timestamp)
            });
        }
    }

    // sort by priority in desc order
    all.sort((a, b) => b.priority - a.priority);

    const latest = all[0];

    if (!latest) {
        return;
    }

    return latest.token;
}

async function notAllowed(
    res: Response,
    redirectPath?: string,
    orgId?: string
) {
    let loginPage: LoginPage | null = null;
    if (orgId) {
        const { tier } = await getOrgTierData(orgId); // returns null in oss
        if (tier === TierId.STANDARD) {
            loginPage = await getOrgLoginPage(orgId);
        }
    }

    let redirectUrl: string | undefined = undefined;
    if (redirectPath) {
        let endpoint: string;

        if (loginPage && loginPage.domainId && loginPage.fullDomain) {
            const secure = config
                .getRawConfig()
                .app.dashboard_url?.startsWith("https");
            const method = secure ? "https" : "http";
            endpoint = `${method}://${loginPage.fullDomain}`;
        } else {
            endpoint = config.getRawConfig().app.dashboard_url!;
        }
        redirectUrl = `${endpoint}${redirectPath}`;
    }

    const data = {
        data: { valid: false, redirectUrl },
        success: true,
        error: false,
        message: "Access denied",
        status: HttpCode.OK
    };
    logger.debug(JSON.stringify(data));
    return response<VerifyUserResponse>(res, data);
}

function allowed(res: Response, userData?: BasicUserData) {
    const data = {
        data:
            userData !== undefined && userData !== null
                ? { valid: true, ...userData }
                : { valid: true },
        success: true,
        error: false,
        message: "Access allowed",
        status: HttpCode.OK
    };
    return response<VerifyUserResponse>(res, data);
}

async function isUserAllowedToAccessResource(
    userSessionId: string,
    resource: Resource
): Promise<BasicUserData | null> {
    const result = await getUserSessionWithUser(userSessionId);

    if (!result) {
        return null;
    }

    const { user, session } = result;

    if (!user || !session) {
        return null;
    }

    if (
        config.getRawConfig().flags?.require_email_verification &&
        !user.emailVerified
    ) {
        return null;
    }

    const userOrgRole = await getUserOrgRole(user.userId, resource.orgId);

    if (!userOrgRole) {
        return null;
    }

    const roleResourceAccess = await getRoleResourceAccess(
        resource.resourceId,
        userOrgRole.roleId
    );

    if (roleResourceAccess) {
        return {
            username: user.username,
            email: user.email,
            name: user.name
        };
    }

    const userResourceAccess = await getUserResourceAccess(
        user.userId,
        resource.resourceId
    );

    if (userResourceAccess) {
        return {
            username: user.username,
            email: user.email,
            name: user.name
        };
    }

    return null;
}

async function checkRules(
    resourceId: number,
    clientIp: string | undefined,
    path: string | undefined,
    ipCC?: string
): Promise<"ACCEPT" | "DROP" | "PASS" | undefined> {
    const ruleCacheKey = `rules:${resourceId}`;

    let rules: ResourceRule[] | undefined = cache.get(ruleCacheKey);

    if (!rules) {
        rules = await getResourceRules(resourceId);
        cache.set(ruleCacheKey, rules, 5);
    }

    if (rules.length === 0) {
        logger.debug("No rules found for resource", resourceId);
        return;
    }

    // sort rules by priority in ascending order
    rules = rules.sort((a, b) => a.priority - b.priority);

    for (const rule of rules) {
        if (!rule.enabled) {
            continue;
        }

        if (
            clientIp &&
            rule.match == "CIDR" &&
            isIpInCidr(clientIp, rule.value)
        ) {
            return rule.action as any;
        } else if (clientIp && rule.match == "IP" && clientIp == rule.value) {
            return rule.action as any;
        } else if (
            path &&
            rule.match == "PATH" &&
            isPathAllowed(rule.value, path)
        ) {
            return rule.action as any;
        } else if (
            ipCC &&
            rule.match == "GEOIP" &&
            (await isIpInGeoIP(ipCC, rule.value))
        ) {
            return rule.action as any;
        }
    }

    return;
}

export function isPathAllowed(pattern: string, path: string): boolean {
    logger.debug(`\nMatching path "${path}" against pattern "${pattern}"`);

    // Normalize and split paths into segments
    const normalize = (p: string) => p.split("/").filter(Boolean);
    const patternParts = normalize(pattern);
    const pathParts = normalize(path);

    logger.debug(`Normalized pattern parts: [${patternParts.join(", ")}]`);
    logger.debug(`Normalized path parts: [${pathParts.join(", ")}]`);

    // Recursive function to try different wildcard matches
    function matchSegments(patternIndex: number, pathIndex: number): boolean {
        const indent = "  ".repeat(pathIndex); // Indent based on recursion depth
        const currentPatternPart = patternParts[patternIndex];
        const currentPathPart = pathParts[pathIndex];

        logger.debug(
            `${indent}Checking patternIndex=${patternIndex} (${currentPatternPart || "END"}) vs pathIndex=${pathIndex} (${currentPathPart || "END"})`
        );

        // If we've consumed all pattern parts, we should have consumed all path parts
        if (patternIndex >= patternParts.length) {
            const result = pathIndex >= pathParts.length;
            logger.debug(
                `${indent}Reached end of pattern, remaining path: ${pathParts.slice(pathIndex).join("/")} -> ${result}`
            );
            return result;
        }

        // If we've consumed all path parts but still have pattern parts
        if (pathIndex >= pathParts.length) {
            // The only way this can match is if all remaining pattern parts are wildcards
            const remainingPattern = patternParts.slice(patternIndex);
            const result = remainingPattern.every((p) => p === "*");
            logger.debug(
                `${indent}Reached end of path, remaining pattern: ${remainingPattern.join("/")} -> ${result}`
            );
            return result;
        }

        // For full segment wildcards, try consuming different numbers of path segments
        if (currentPatternPart === "*") {
            logger.debug(
                `${indent}Found wildcard at pattern index ${patternIndex}`
            );

            // Try consuming 0 segments (skip the wildcard)
            logger.debug(
                `${indent}Trying to skip wildcard (consume 0 segments)`
            );
            if (matchSegments(patternIndex + 1, pathIndex)) {
                logger.debug(
                    `${indent}Successfully matched by skipping wildcard`
                );
                return true;
            }

            // Try consuming current segment and recursively try rest
            logger.debug(
                `${indent}Trying to consume segment "${currentPathPart}" for wildcard`
            );
            if (matchSegments(patternIndex, pathIndex + 1)) {
                logger.debug(
                    `${indent}Successfully matched by consuming segment for wildcard`
                );
                return true;
            }

            logger.debug(`${indent}Failed to match wildcard`);
            return false;
        }

        // Check for in-segment wildcard (e.g., "prefix*" or "prefix*suffix")
        if (currentPatternPart.includes("*")) {
            logger.debug(
                `${indent}Found in-segment wildcard in "${currentPatternPart}"`
            );

            // Convert the pattern segment to a regex pattern
            const regexPattern = currentPatternPart
                .replace(/\*/g, ".*") // Replace * with .* for regex wildcard
                .replace(/\?/g, "."); // Replace ? with . for single character wildcard if needed

            const regex = new RegExp(`^${regexPattern}$`);

            if (regex.test(currentPathPart)) {
                logger.debug(
                    `${indent}Segment with wildcard matches: "${currentPatternPart}" matches "${currentPathPart}"`
                );
                return matchSegments(patternIndex + 1, pathIndex + 1);
            }

            logger.debug(
                `${indent}Segment with wildcard mismatch: "${currentPatternPart}" doesn't match "${currentPathPart}"`
            );
            return false;
        }

        // For regular segments, they must match exactly
        if (currentPatternPart !== currentPathPart) {
            logger.debug(
                `${indent}Segment mismatch: "${currentPatternPart}" != "${currentPathPart}"`
            );
            return false;
        }

        logger.debug(
            `${indent}Segments match: "${currentPatternPart}" = "${currentPathPart}"`
        );
        // Move to next segments in both pattern and path
        return matchSegments(patternIndex + 1, pathIndex + 1);
    }

    const result = matchSegments(0, 0);
    logger.debug(`Final result: ${result}`);
    return result;
}

async function isIpInGeoIP(
    ipCountryCode: string,
    checkCountryCode: string
): Promise<boolean> {
    if (checkCountryCode == "ALL") {
        return true;
    }

    logger.debug(`IP ${ipCountryCode} is in country: ${checkCountryCode}`);

    return ipCountryCode?.toUpperCase() === checkCountryCode.toUpperCase();
}

async function getCountryCodeFromIp(ip: string): Promise<string | undefined> {
    const geoIpCacheKey = `geoip:${ip}`;

    let cachedCountryCode: string | undefined = cache.get(geoIpCacheKey);

    if (!cachedCountryCode) {
        cachedCountryCode = await getCountryCodeForIp(ip); // do it locally
        // Cache for longer since IP geolocation doesn't change frequently
        cache.set(geoIpCacheKey, cachedCountryCode, 300); // 5 minutes
    }

    return cachedCountryCode;
}

function extractBasicAuth(
    headers: Record<string, string> | undefined
): string | undefined {
    if (!headers || (!headers.authorization && !headers.Authorization)) {
        return;
    }

    const authHeader = headers.authorization || headers.Authorization;

    // Check if it's Basic Auth
    if (!authHeader.startsWith("Basic ")) {
        logger.debug("Authorization header is not Basic Auth");
        return;
    }

    try {
        // Extract the base64 encoded credentials
        return authHeader.slice("Basic ".length);
    } catch (error) {
        logger.debug("Basic Auth: Failed to decode credentials", {
            error: error instanceof Error ? error.message : "Unknown error"
        });
    }
}<|MERGE_RESOLUTION|>--- conflicted
+++ resolved
@@ -30,16 +30,8 @@
 import { getOrgTierData } from "#dynamic/lib/billing";
 import { TierId } from "@server/lib/billing/tiers";
 import { verifyPassword } from "@server/auth/password";
-<<<<<<< HEAD
 import { logRequestAudit } from "./logRequestAudit";
-
-// We'll see if this speeds anything up
-const cache = new NodeCache({
-    stdTTL: 5 // seconds
-});
-=======
 import cache from "@server/lib/cache";
->>>>>>> b542d825
 
 const verifyResourceSessionSchema = z.object({
     sessions: z.record(z.string()).optional(),
